# frozen_string_literal: true

require "cxxstdlib"
require "formula"
require "keg"
require "tab"
require "utils/bottles"
require "caveats"
require "cleaner"
require "formula_cellar_checks"
require "install_renamed"
require "debrew"
require "sandbox"
require "development_tools"
require "cache_store"
require "linkage_checker"
require "install"
require "messages"
require "cask/cask_loader"
require "find"

class FormulaInstaller
  include FormulaCellarChecks
  extend Predicable

  def self.mode_attr_accessor(*names)
    attr_accessor(*names)

    private(*names)
    names.each do |name|
      predicate = "#{name}?"
      define_method(predicate) do
        send(name) ? true : false
      end
      private(predicate)
    end
  end

  attr_reader :formula
  attr_accessor :options, :build_bottle
  attr_accessor :installed_as_dependency, :installed_on_request, :link_keg

  mode_attr_accessor :show_summary_heading, :show_header
  mode_attr_accessor :build_from_source, :force_bottle, :include_test
  mode_attr_accessor :ignore_deps, :only_deps, :interactive, :git
  mode_attr_accessor :verbose, :debug, :quiet

  def initialize(formula)
    @formula = formula
    @link_keg = !formula.keg_only?
    @show_header = false
    @ignore_deps = false
    @only_deps = false
    @build_from_source = Homebrew.args.build_from_source?
    @build_bottle = false
    @force_bottle = Homebrew.args.force_bottle?
    @include_test = Homebrew.args.include_test?
    @interactive = false
    @git = false
    @verbose = Homebrew.args.verbose?
    @quiet = Homebrew.args.quiet?
    @debug = ARGV.debug?
    @installed_as_dependency = false
    @installed_on_request = true
    @options = Options.new
    @requirement_messages = []
    @poured_bottle = false
    @pour_failed = false
    @start_time = nil
  end

  def self.attempted
    @attempted ||= Set.new
  end

  def self.clear_attempted
    @attempted = Set.new
  end

  # When no build tools are available and build flags are passed through ARGV,
  # it's necessary to interrupt the user before any sort of installation
  # can proceed. Only invoked when the user has no developer tools.
  def self.prevent_build_flags
    build_flags = Homebrew.args.collect_build_args
    return if build_flags.empty?

    all_bottled = Homebrew.args.formulae.all?(&:bottled?)
    raise BuildFlagsError.new(build_flags, bottled: all_bottled)
  end

  def build_bottle?
    return false unless @build_bottle

    !formula.bottle_disabled?
  end

  def pour_bottle?(install_bottle_options = { warn: false })
    return false if @pour_failed

    return false if !formula.bottled? && !formula.local_bottle_path
    return true  if force_bottle?
    return false if build_from_source? || build_bottle? || interactive?
    return false if Homebrew.args.cc
    return false unless options.empty?
    return false if formula.bottle_disabled?

    unless formula.pour_bottle?
      if install_bottle_options[:warn] && formula.pour_bottle_check_unsatisfied_reason
        opoo <<~EOS
          Building #{formula.full_name} from source:
            #{formula.pour_bottle_check_unsatisfied_reason}
        EOS
      end
      return false
    end

    bottle = formula.bottle_specification
    unless bottle.compatible_cellar?
      if install_bottle_options[:warn]
        opoo <<~EOS
          Building #{formula.full_name} from source:
            The bottle needs a #{bottle.cellar} Cellar (yours is #{HOMEBREW_CELLAR}).
        EOS
      end
      return false
    end

    true
  end

  def install_bottle_for?(dep, build)
    return pour_bottle? if dep == formula
    return false if Homebrew.args.build_formula_from_source?(dep)
    return false unless dep.bottle && dep.pour_bottle?
    return false unless build.used_options.empty?
    return false unless dep.bottle.compatible_cellar?

    true
  end

  def prelude
    Tab.clear_cache
    verify_deps_exist unless ignore_deps?
    lock
    check_install_sanity
  end

  def verify_deps_exist
    begin
      compute_dependencies
    rescue TapFormulaUnavailableError => e
      raise if e.tap.installed?

      e.tap.install
      retry
    end
  rescue FormulaUnavailableError => e
    e.dependent = formula.full_name
    raise
  end

  def check_install_sanity
    raise FormulaInstallationAlreadyAttemptedError, formula if self.class.attempted.include?(formula)

    if formula.deprecated?
      opoo "#{formula.full_name} has been deprecated!"
    elsif formula.disabled?
      odie "#{formula.full_name} has been disabled!"
    end

    return if ignore_deps?

    recursive_deps = formula.recursive_dependencies
    recursive_formulae = recursive_deps.map(&:to_formula)

    recursive_dependencies = []
    recursive_formulae.each do |dep|
      dep_recursive_dependencies = dep.recursive_dependencies.map(&:to_s)
      if dep_recursive_dependencies.include?(formula.name)
        recursive_dependencies << "#{formula.full_name} depends on #{dep.full_name}"
        recursive_dependencies << "#{dep.full_name} depends on #{formula.full_name}"
      end
    end

    unless recursive_dependencies.empty?
      raise CannotInstallFormulaError, <<~EOS
        #{formula.full_name} contains a recursive dependency on itself:
          #{recursive_dependencies.join("\n  ")}
      EOS
    end

    if recursive_formulae.flat_map(&:recursive_dependencies)
                         .map(&:to_s)
                         .include?(formula.name)
      raise CannotInstallFormulaError, <<~EOS
        #{formula.full_name} contains a recursive dependency on itself!
      EOS
    end

    pinned_unsatisfied_deps = recursive_deps.select do |dep|
      dep.to_formula.pinned? && !dep.satisfied?(inherited_options_for(dep))
    end

    return if pinned_unsatisfied_deps.empty?

    raise CannotInstallFormulaError,
          "You must `brew unpin #{pinned_unsatisfied_deps * " "}` as installing " \
          "#{formula.full_name} requires the latest version of pinned dependencies"
  end

  def build_bottle_preinstall
    @etc_var_dirs ||= [HOMEBREW_PREFIX/"etc", HOMEBREW_PREFIX/"var"]
    @etc_var_preinstall = Find.find(*@etc_var_dirs.select(&:directory?)).to_a
  end

  def build_bottle_postinstall
    @etc_var_postinstall = Find.find(*@etc_var_dirs.select(&:directory?)).to_a
    (@etc_var_postinstall - @etc_var_preinstall).each do |file|
      Pathname.new(file).cp_path_sub(HOMEBREW_PREFIX, formula.bottle_prefix)
    end
  end

  def install
    start_time = Time.now
    if !formula.bottle_unneeded? && !pour_bottle? && DevelopmentTools.installed?
      Homebrew::Install.perform_build_from_source_checks
    end

    # not in initialize so upgrade can unlink the active keg before calling this
    # function but after instantiating this class so that it can avoid having to
    # relink the active keg if possible (because it is slow).
    if formula.linked_keg.directory?
      message = <<~EOS
        #{formula.name} #{formula.linked_version} is already installed
      EOS
      if formula.outdated? && !formula.head?
        message += <<~EOS
          To upgrade to #{formula.pkg_version}, run `brew upgrade #{formula.full_name}`.
        EOS
      elsif only_deps?
        message = nil
      else
        # some other version is already installed *and* linked
        message += <<~EOS
          To install #{formula.pkg_version}, first run `brew unlink #{formula.name}`.
        EOS
      end
      raise CannotInstallFormulaError, message if message
    end

    # Warn if a more recent version of this formula is available in the tap.
    begin
      if formula.pkg_version < (v = Formulary.factory(formula.full_name).pkg_version)
        opoo "#{formula.full_name} #{v} is available and more recent than version #{formula.pkg_version}."
      end
    rescue FormulaUnavailableError
      nil
    end

    check_conflicts

    raise BuildToolsError, [formula] if !pour_bottle? && !formula.bottle_unneeded? && !DevelopmentTools.installed?

    unless ignore_deps?
      deps = compute_dependencies
      check_dependencies_bottled(deps) if pour_bottle? && !DevelopmentTools.installed?
      install_dependencies(deps)
    end

    return if only_deps?

    if build_bottle? && (arch = Homebrew.args.bottle_arch) && !Hardware::CPU.optimization_flags.include?(arch.to_sym)
      raise "Unrecognized architecture for --bottle-arch: #{arch}"
    end

    formula.deprecated_flags.each do |deprecated_option|
      old_flag = deprecated_option.old_flag
      new_flag = deprecated_option.current_flag
      opoo "#{formula.full_name}: #{old_flag} was deprecated; using #{new_flag} instead!"
    end

    options = display_options(formula).join(" ")
    oh1 "Installing #{Formatter.identifier(formula.full_name)} #{options}".strip if show_header?

    unless formula.tap&.private?
      action = "#{formula.full_name} #{options}".strip
      Utils::Analytics.report_event("install", action)

      Utils::Analytics.report_event("install_on_request", action) if installed_on_request
    end

    self.class.attempted << formula

    if pour_bottle?(warn: true)
      begin
        pour
      rescue Exception => e # rubocop:disable Lint/RescueException
        # any exceptions must leave us with nothing installed
        ignore_interrupts do
          begin
            formula.prefix.rmtree if formula.prefix.directory?
          rescue Errno::EACCES, Errno::ENOTEMPTY
            odie <<~EOS
              Could not remove #{formula.prefix.basename} keg! Do so manually:
                sudo rm -rf #{formula.prefix}
            EOS
          end
          formula.rack.rmdir_if_possible
        end
        raise if Homebrew::EnvConfig.developer? ||
                 Homebrew::EnvConfig.no_bottle_source_fallback? ||
                 e.is_a?(Interrupt)

        @pour_failed = true
        onoe e.message
        opoo "Bottle installation failed: building from source."
        raise BuildToolsError, [formula] unless DevelopmentTools.installed?

        compute_and_install_dependencies unless ignore_deps?
      else
        @poured_bottle = true
      end
    end

    puts_requirement_messages

    build_bottle_preinstall if build_bottle?

    unless @poured_bottle
      build
      clean

      # Store the formula used to build the keg in the keg.
      formula_contents = if formula.local_bottle_path
        Utils::Bottles.formula_contents formula.local_bottle_path, name: formula.name
      else
        formula.path.read
      end
      s = formula_contents.gsub(/  bottle do.+?end\n\n?/m, "")
      brew_prefix = formula.prefix/".brew"
      brew_prefix.mkdir
      Pathname(brew_prefix/"#{formula.name}.rb").atomic_write(s)

      keg = Keg.new(formula.prefix)
      tab = Tab.for_keg(keg)
      tab.installed_as_dependency = installed_as_dependency
      tab.installed_on_request = installed_on_request
      tab.write
    end

    build_bottle_postinstall if build_bottle?

    opoo "Nothing was installed to #{formula.prefix}" unless formula.latest_version_installed?
    end_time = Time.now
    Homebrew.messages.formula_installed(formula, end_time - start_time)
  end

  def check_conflicts
    return if Homebrew.args.force?

    conflicts = formula.conflicts.select do |c|
      f = Formulary.factory(c.name)
    rescue TapFormulaUnavailableError
      # If the formula name is a fully-qualified name let's silently
      # ignore it as we don't care about things used in taps that aren't
      # currently tapped.
      false
    rescue FormulaUnavailableError => e
      # If the formula name doesn't exist any more then complain but don't
      # stop installation from continuing.
      opoo <<~EOS
        #{formula}: #{e.message}
        'conflicts_with \"#{c.name}\"' should be removed from #{formula.path.basename}.
      EOS

      raise if Homebrew::EnvConfig.developer?

      $stderr.puts "Please report this issue to the #{formula.tap} tap (not Homebrew/brew or Homebrew/core)!"
      false
    else # rubocop:disable Layout/ElseAlignment
      f.linked_keg.exist? && f.opt_prefix.exist?
    end

    raise FormulaConflictError.new(formula, conflicts) unless conflicts.empty?
  end

  # Compute and collect the dependencies needed by the formula currently
  # being installed.
  def compute_dependencies
    req_map, req_deps = expand_requirements
    check_requirements(req_map)
    deps = expand_dependencies(req_deps + formula.deps)

    deps
  end

  # Check that each dependency in deps has a bottle available, terminating
  # abnormally with a BuildToolsError if one or more don't.
  # Only invoked when the user has no developer tools.
  def check_dependencies_bottled(deps)
    unbottled = deps.reject do |dep, _|
      dep_f = dep.to_formula
      dep_f.pour_bottle? || dep_f.bottle_unneeded?
    end

    raise BuildToolsError, unbottled unless unbottled.empty?
  end

  def compute_and_install_dependencies
    deps = compute_dependencies
    install_dependencies(deps)
  end

  def check_requirements(req_map)
    @requirement_messages = []
    fatals = []

    req_map.each_pair do |dependent, reqs|
      reqs.each do |req|
        next if dependent.installed? && req.name == "maximummacos"

        @requirement_messages << "#{dependent}: #{req.message}"
        fatals << req if req.fatal?
      end
    end

    return if fatals.empty?

    puts_requirement_messages
    raise UnsatisfiedRequirements, fatals
  end

  def runtime_requirements(formula)
    runtime_deps = formula.runtime_formula_dependencies(undeclared: false)
    recursive_requirements = formula.recursive_requirements do |dependent, _|
      Requirement.prune unless runtime_deps.include?(dependent)
    end
    (recursive_requirements.to_a + formula.requirements.to_a).reject(&:build?).uniq
  end

  def expand_requirements
    unsatisfied_reqs = Hash.new { |h, k| h[k] = [] }
    req_deps = []
    formulae = [formula]
    formula_deps_map = Dependency.expand(formula)
                                 .each_with_object({}) do |dep, hash|
      hash[dep.name] = dep
    end

    while f = formulae.pop
      runtime_requirements = runtime_requirements(f)
      f.recursive_requirements do |dependent, req|
        build = effective_build_options_for(dependent)
        install_bottle_for_dependent = install_bottle_for?(dependent, build)

        keep_build_test = false
        keep_build_test ||= runtime_requirements.include?(req)
        keep_build_test ||= req.test? && include_test? && dependent == f
        keep_build_test ||= req.build? && !install_bottle_for_dependent && !dependent.latest_version_installed?

        if req.prune_from_option?(build)
          Requirement.prune
        elsif req.satisfied?
          Requirement.prune
        elsif (req.build? || req.test?) && !keep_build_test
          Requirement.prune
        elsif (dep = formula_deps_map[dependent.name]) && dep.build?
          Requirement.prune
        else
          unsatisfied_reqs[dependent] << req
        end
      end
    end

    # Merge the repeated dependencies, which may have different tags.
    req_deps = Dependency.merge_repeats(req_deps)

    [unsatisfied_reqs, req_deps]
  end

  def expand_dependencies(deps)
    inherited_options = Hash.new { |hash, key| hash[key] = Options.new }
    pour_bottle = pour_bottle?

    expanded_deps = Dependency.expand(formula, deps) do |dependent, dep|
      inherited_options[dep.name] |= inherited_options_for(dep)
      build = effective_build_options_for(
        dependent,
        inherited_options.fetch(dependent.name, []),
      )

      keep_build_test = false
      keep_build_test ||= dep.test? && include_test? && Homebrew.args.include_formula_test_deps?(dependent)
      keep_build_test ||= dep.build? && !install_bottle_for?(dependent, build) && !dependent.latest_version_installed?

      if dep.prune_from_option?(build)
        Dependency.prune
      elsif (dep.build? || dep.test?) && !keep_build_test
        Dependency.prune
      elsif dep.satisfied?(inherited_options[dep.name])
        Dependency.skip
      else
        pour_bottle ||= install_bottle_for?(dep.to_formula, build)
      end
    end

    if pour_bottle && !Keg.bottle_dependencies.empty?
      bottle_deps = if !Keg.bottle_dependencies.include?(formula.name)
        Keg.bottle_dependencies
      elsif !Keg.relocation_formulae.include?(formula.name)
        Keg.relocation_formulae
      else
        []
      end
      bottle_deps = bottle_deps.map { |formula| Dependency.new(formula) }
                               .reject do |dep|
        inherited_options[dep.name] |= inherited_options_for(dep)
        dep.satisfied? inherited_options[dep.name]
      end
      expanded_deps = Dependency.merge_repeats(bottle_deps + expanded_deps)
    end

    expanded_deps.map { |dep| [dep, inherited_options[dep.name]] }
  end

  def effective_build_options_for(dependent, inherited_options = [])
    args  = dependent.build.used_options
    args |= (dependent == formula) ? options : inherited_options
    args |= Tab.for_formula(dependent).used_options
    args &= dependent.options
    BuildOptions.new(args, dependent.options)
  end

  def display_options(formula)
    options = if formula.head?
      ["--HEAD"]
    elsif formula.devel?
      ["--devel"]
    else
      []
    end
    options += effective_build_options_for(formula).used_options.to_a
    options
  end

  def inherited_options_for(dep)
    inherited_options = Options.new
    u = Option.new("universal")
    if (options.include?(u) || formula.require_universal_deps?) && !dep.build? && dep.to_formula.option_defined?(u)
      inherited_options << u
    end
    inherited_options
  end

  def install_dependencies(deps)
    if deps.empty? && only_deps?
      puts "All dependencies for #{formula.full_name} are satisfied."
    elsif !deps.empty?
      oh1 "Installing dependencies for #{formula.full_name}: " \
          "#{deps.map(&:first).map(&Formatter.method(:identifier)).to_sentence}",
          truncate: false
      deps.each { |dep, options| install_dependency(dep, options) }
    end

    @show_header = true unless deps.empty?
  end

  def fetch_dependency(dep)
    df = dep.to_formula
    fi = FormulaInstaller.new(df)

    fi.build_from_source       = Homebrew.args.build_formula_from_source?(df)
    fi.force_bottle            = false
    fi.include_test            = Homebrew.args.include_formula_test_deps?(df)
    fi.verbose                 = verbose?
    fi.quiet                   = quiet?
    fi.debug                   = debug?
    # When fetching we don't need to recurse the dependency tree as it's already
    # been done for us in `compute_dependencies` and there's no requirement to
    # fetch in a particular order.
    fi.ignore_deps             = true
    fi.fetch
  end

  def install_dependency(dep, inherited_options)
    df = dep.to_formula
    tab = Tab.for_formula(df)

    if df.linked_keg.directory?
      linked_keg = Keg.new(df.linked_keg.resolved_path)
      keg_had_linked_keg = true
      keg_was_linked = linked_keg.linked?
      linked_keg.unlink
    end

    if df.installed?
      installed_keg = Keg.new(df.prefix)
      tmp_keg = Pathname.new("#{installed_keg}.tmp")
      installed_keg.rename(tmp_keg)
    end

    tab_tap = tab.source["tap"]
    if tab_tap.present? && df.tap.present? && df.tap.to_s != tab_tap.to_s
      odie <<~EOS
        #{df} is already installed from #{tab_tap}!
        Please `brew uninstall #{df}` first."
      EOS
    end

    fi = FormulaInstaller.new(df)
    fi.options                |= tab.used_options
    fi.options                |= Tab.remap_deprecated_options(df.deprecated_options, dep.options)
    fi.options                |= inherited_options
    fi.options                &= df.options
    fi.build_from_source       = Homebrew.args.build_formula_from_source?(df)
    fi.force_bottle            = false
    fi.include_test            = Homebrew.args.include_formula_test_deps?(df)
    fi.verbose                 = verbose?
    fi.quiet                   = quiet?
    fi.debug                   = debug?
    fi.link_keg              ||= keg_was_linked if keg_had_linked_keg
    fi.installed_as_dependency = true
    fi.installed_on_request    = df.any_version_installed? && tab.installed_on_request
    fi.prelude
    oh1 "Installing #{formula.full_name} dependency: #{Formatter.identifier(dep.name)}"
    fi.install
    fi.finish
  rescue Exception => e # rubocop:disable Lint/RescueException
    ignore_interrupts do
      tmp_keg.rename(installed_keg) if tmp_keg && !installed_keg.directory?
      linked_keg.link if keg_was_linked
    end
    raise unless e.is_a? FormulaInstallationAlreadyAttemptedError

    # We already attempted to install f as part of another formula's
    # dependency tree. In that case, don't generate an error, just move on.
    nil
  else
    ignore_interrupts { tmp_keg.rmtree if tmp_keg&.directory? }
  end

  def caveats
    return if only_deps?

    audit_installed if Homebrew::EnvConfig.developer?

    caveats = Caveats.new(formula)

    return if caveats.empty?

    @show_summary_heading = true
    ohai "Caveats", caveats.to_s
    Homebrew.messages.record_caveats(formula, caveats)
  end

  def finish
    return if only_deps?

    ohai "Finishing up" if verbose?

    install_plist

    keg = Keg.new(formula.prefix)
    link(keg)

    fix_dynamic_linkage(keg) unless @poured_bottle && formula.bottle_specification.skip_relocation?

    if build_bottle?
      ohai "Not running post_install as we're building a bottle"
      puts "You can run it manually using `brew postinstall #{formula.full_name}`"
    else
      post_install
    end

    # Updates the cache for a particular formula after doing an install
    CacheStoreDatabase.use(:linkage) do |db|
      break unless db.created?

      LinkageChecker.new(keg, formula, cache_db: db, rebuild_cache: true)
    end

    # Update tab with actual runtime dependencies
    tab = Tab.for_keg(keg)
    Tab.clear_cache
    f_runtime_deps = formula.runtime_dependencies(read_from_tab: false)
    tab.runtime_dependencies = Tab.runtime_deps_hash(f_runtime_deps)
    tab.write

    # let's reset Utils.git_available? if we just installed git
    Utils.clear_git_available_cache if formula.name == "git"

    # use installed curl when it's needed and available
    if formula.name == "curl" &&
       !DevelopmentTools.curl_handles_most_https_certificates?
      ENV["HOMEBREW_CURL"] = formula.opt_bin/"curl"
    end

    caveats

    ohai "Summary" if verbose? || show_summary_heading?
    puts summary
  ensure
    unlock
  end

  def summary
    s = +""
    s << "#{Homebrew::EnvConfig.install_badge}  " unless Homebrew::EnvConfig.no_emoji?
    s << "#{formula.prefix.resolved_path}: #{formula.prefix.abv}"
    s << ", built in #{pretty_duration build_time}" if build_time
    s.freeze
  end

  def build_time
    @build_time ||= Time.now - @start_time if @start_time && !interactive?
  end

  def sanitized_argv_options
    args = []
    args << "--ignore-dependencies" if ignore_deps?

    if build_bottle?
      args << "--build-bottle"
      args << "--bottle-arch=#{Homebrew.args.bottle_arch}" if Homebrew.args.bottle_arch
    end

    args << "--git" if git?
    args << "--interactive" if interactive?
    args << "--verbose" if verbose?
    args << "--debug" if debug?
<<<<<<< HEAD
    args << "--cc=#{Homebrew.args.cc}" if Homebrew.args.cc
    args << "--default-fortran-flags" if ARGV.include? "--default-fortran-flags"
=======
    args << "--cc=#{ARGV.cc}" if ARGV.cc
>>>>>>> e9d45a66
    args << "--keep-tmp" if Homebrew.args.keep_tmp?

    if ARGV.env
      args << "--env=#{ARGV.env}"
    elsif formula.env.std? || formula.deps.select(&:build?).any? { |d| d.name == "scons" }
      args << "--env=std"
    end

    if formula.head?
      args << "--HEAD"
    elsif formula.devel?
      args << "--devel"
    end

    formula.options.each do |opt|
      name = opt.name[/^([^=]+)=$/, 1]
      value = ARGV.value(name) if name
      args << "--#{name}=#{value}" if value
    end

    args
  end

  def build_argv
    sanitized_argv_options + options.as_flags
  end

  def build
    FileUtils.rm_rf(formula.logs)

    @start_time = Time.now

    # 1. formulae can modify ENV, so we must ensure that each
    #    installation has a pristine ENV when it starts, forking now is
    #    the easiest way to do this
    args = %W[
      nice #{RUBY_PATH}
      -W0
      -I #{$LOAD_PATH.join(File::PATH_SEPARATOR)}
      --
      #{HOMEBREW_LIBRARY_PATH}/build.rb
      #{formula.specified_path}
    ].concat(build_argv)

    Utils.safe_fork do
      if Sandbox.available?
        sandbox = Sandbox.new
        formula.logs.mkpath
        sandbox.record_log(formula.logs/"build.sandbox.log")
        sandbox.allow_write_path(ENV["HOME"]) if Homebrew.args.interactive?
        sandbox.allow_write_temp_and_cache
        sandbox.allow_write_log(formula)
        sandbox.allow_cvs
        sandbox.allow_fossil
        sandbox.allow_write_xcode
        sandbox.allow_write_cellar(formula)
        sandbox.exec(*args)
      else
        exec(*args)
      end
    end

    formula.update_head_version

    raise "Empty installation" if !formula.prefix.directory? || Keg.new(formula.prefix).empty_installation?
  rescue Exception => e # rubocop:disable Lint/RescueException
    if e.is_a? BuildError
      e.formula = formula
      e.options = display_options(formula)
    end

    ignore_interrupts do
      # any exceptions must leave us with nothing installed
      formula.update_head_version
      formula.prefix.rmtree if formula.prefix.directory?
      formula.rack.rmdir_if_possible
    end
    raise e
  end

  def link(keg)
    unless link_keg
      begin
        keg.optlink
        Formula.clear_cache
      rescue Keg::LinkError => e
        onoe "Failed to create #{formula.opt_prefix}"
        puts "Things that depend on #{formula.full_name} will probably not build."
        puts e
        Homebrew.failed = true
      end
      return
    end

    cask_installed_with_formula_name = begin
      Cask::CaskLoader.load(formula.name).installed?
    rescue Cask::CaskUnavailableError, Cask::CaskInvalidError
      false
    end

    if cask_installed_with_formula_name
      ohai "#{formula.name} cask is installed, skipping link."
      return
    end

    if keg.linked?
      opoo "This keg was marked linked already, continuing anyway"
      keg.remove_linked_keg_record
    end

    link_overwrite_backup = {} # Hash: conflict file -> backup file
    backup_dir = HOMEBREW_CACHE/"Backup"

    begin
      keg.link
    rescue Keg::ConflictError => e
      conflict_file = e.dst
      if formula.link_overwrite?(conflict_file) && !link_overwrite_backup.key?(conflict_file)
        backup_file = backup_dir/conflict_file.relative_path_from(HOMEBREW_PREFIX).to_s
        backup_file.parent.mkpath
        conflict_file.rename backup_file
        link_overwrite_backup[conflict_file] = backup_file
        retry
      end
      onoe "The `brew link` step did not complete successfully"
      puts "The formula built, but is not symlinked into #{HOMEBREW_PREFIX}"
      puts e
      puts
      puts "Possible conflicting files are:"
      mode = OpenStruct.new(dry_run: true, overwrite: true)
      keg.link(mode)
      @show_summary_heading = true
      Homebrew.failed = true
    rescue Keg::LinkError => e
      onoe "The `brew link` step did not complete successfully"
      puts "The formula built, but is not symlinked into #{HOMEBREW_PREFIX}"
      puts e
      puts
      puts "You can try again using:"
      puts "  brew link #{formula.name}"
      @show_summary_heading = true
      Homebrew.failed = true
    rescue Exception => e # rubocop:disable Lint/RescueException
      onoe "An unexpected error occurred during the `brew link` step"
      puts "The formula built, but is not symlinked into #{HOMEBREW_PREFIX}"
      puts e
      puts e.backtrace if debug?
      @show_summary_heading = true
      ignore_interrupts do
        keg.unlink
        link_overwrite_backup.each do |origin, backup|
          origin.parent.mkpath
          backup.rename origin
        end
      end
      Homebrew.failed = true
      raise
    end

    return if link_overwrite_backup.empty?

    opoo "These files were overwritten during `brew link` step:"
    puts link_overwrite_backup.keys
    puts
    puts "They have been backed up in #{backup_dir}"
    @show_summary_heading = true
  end

  def install_plist
    return unless formula.plist

    formula.plist_path.atomic_write(formula.plist)
    formula.plist_path.chmod 0644
    log = formula.var/"log"
    log.mkpath if formula.plist.include? log.to_s
  rescue Exception => e # rubocop:disable Lint/RescueException
    onoe "Failed to install plist file"
    ohai e, e.backtrace if debug?
    Homebrew.failed = true
  end

  def fix_dynamic_linkage(keg)
    keg.fix_dynamic_linkage
  rescue Exception => e # rubocop:disable Lint/RescueException
    onoe "Failed to fix install linkage"
    puts "The formula built, but you may encounter issues using it or linking other"
    puts "formulae against it."
    ohai e, e.backtrace if debug?
    Homebrew.failed = true
    @show_summary_heading = true
  end

  def clean
    ohai "Cleaning" if verbose?
    Cleaner.new(formula).clean
  rescue Exception => e # rubocop:disable Lint/RescueException
    opoo "The cleaning step did not complete successfully"
    puts "Still, the installation was successful, so we will link it into your prefix"
    ohai e, e.backtrace if debug?
    Homebrew.failed = true
    @show_summary_heading = true
  end

  def post_install
    args = %W[
      nice #{RUBY_PATH}
      -W0
      -I #{$LOAD_PATH.join(File::PATH_SEPARATOR)}
      --
      #{HOMEBREW_LIBRARY_PATH}/postinstall.rb
      #{formula.path}
    ]

    Utils.safe_fork do
      if Sandbox.available?
        sandbox = Sandbox.new
        formula.logs.mkpath
        sandbox.record_log(formula.logs/"postinstall.sandbox.log")
        sandbox.allow_write_temp_and_cache
        sandbox.allow_write_log(formula)
        sandbox.allow_write_xcode
        sandbox.deny_write_homebrew_repository
        sandbox.allow_write_cellar(formula)
        Keg::KEG_LINK_DIRECTORIES.each do |dir|
          sandbox.allow_write_path "#{HOMEBREW_PREFIX}/#{dir}"
        end
        sandbox.exec(*args)
      else
        exec(*args)
      end
    end
  rescue Exception => e # rubocop:disable Lint/RescueException
    opoo "The post-install step did not complete successfully"
    puts "You can try again using `brew postinstall #{formula.full_name}`"
    ohai e, e.backtrace if debug? || Homebrew::EnvConfig.developer?
    Homebrew.failed = true
    @show_summary_heading = true
  end

  def fetch_dependencies
    deps = compute_dependencies

    return if deps.empty? || ignore_deps?

    deps.each { |dep, _options| fetch_dependency(dep) }
  end

  def fetch
    fetch_dependencies

    return if only_deps?

    unless pour_bottle?
      formula.fetch_patches
      formula.resources.each(&:fetch)
    end

    downloader.fetch
  end

  def downloader
    if (bottle_path = formula.local_bottle_path)
      LocalBottleDownloadStrategy.new(bottle_path)
    elsif pour_bottle?
      formula.bottle
    else
      formula
    end
  end

  def pour
    HOMEBREW_CELLAR.cd do
      downloader.stage
    end

    keg = Keg.new(formula.prefix)
    tab = Tab.for_keg(keg)
    Tab.clear_cache

    skip_linkage = formula.bottle_specification.skip_relocation?
    keg.replace_placeholders_with_locations tab.changed_files, skip_linkage: skip_linkage

    tab = Tab.for_keg(keg)

    CxxStdlib.check_compatibility(
      formula, formula.recursive_dependencies,
      Keg.new(formula.prefix), tab.compiler
    )

    tab.tap = formula.tap
    tab.poured_from_bottle = true
    tab.time = Time.now.to_i
    tab.head = HOMEBREW_REPOSITORY.git_head
    tab.source["path"] = formula.specified_path.to_s
    tab.installed_as_dependency = installed_as_dependency
    tab.installed_on_request = installed_on_request
    tab.aliases = formula.aliases
    tab.write
  end

  def problem_if_output(output)
    return unless output

    opoo output
    @show_summary_heading = true
  end

  def audit_installed
    unless formula.keg_only?
      problem_if_output(check_env_path(formula.bin))
      problem_if_output(check_env_path(formula.sbin))
    end
    super
  end

  def self.locked
    @locked ||= []
  end

  private

  attr_predicate :hold_locks?

  def lock
    return unless self.class.locked.empty?

    unless ignore_deps?
      formula.recursive_dependencies.each do |dep|
        self.class.locked << dep.to_formula
      end
    end
    self.class.locked.unshift(formula)
    self.class.locked.uniq!
    self.class.locked.each(&:lock)
    @hold_locks = true
  end

  def unlock
    return unless hold_locks?

    self.class.locked.each(&:unlock)
    self.class.locked.clear
    @hold_locks = false
  end

  def puts_requirement_messages
    return unless @requirement_messages
    return if @requirement_messages.empty?

    $stderr.puts @requirement_messages
  end
end<|MERGE_RESOLUTION|>--- conflicted
+++ resolved
@@ -728,12 +728,7 @@
     args << "--interactive" if interactive?
     args << "--verbose" if verbose?
     args << "--debug" if debug?
-<<<<<<< HEAD
     args << "--cc=#{Homebrew.args.cc}" if Homebrew.args.cc
-    args << "--default-fortran-flags" if ARGV.include? "--default-fortran-flags"
-=======
-    args << "--cc=#{ARGV.cc}" if ARGV.cc
->>>>>>> e9d45a66
     args << "--keep-tmp" if Homebrew.args.keep_tmp?
 
     if ARGV.env
